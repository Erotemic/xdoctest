env:
    global:
        # travis encrypt GITHUB_USERNAME=$GITHUB_USERNAME
        - secure: "iwE1/wyEIrgli3AVccmtEkNyU4NVe6UThs0iL7YQ6vFwsMCJjrBzK0tCqccBx2Toz07JWa8CORL48BgHNfsZeDvKZvWW8JUjC6tmwJnAzzHY0s+2S3xEkaqWpuXrwjKTcZxzGuZ5IvXXXja1IpDSo+mMuU8ETp4V3aWp7alfpxjbi+shI7UYxz7nRmnCo0vWyrzTH5SeHm68EEjoXcD3QaF4DwTFBtmEZ3PtD88Gvt8HKF2VpuQoNruAzyLeinXX1Zprt2h67ee/uveAuRYMWLYQGWxynOowxFk46whLeL//QvGuR4FE3C3jXp4nbnoHjUoVOCeODHZ7HegqWE6mybCz5slE8ZlPaS8dKfRNHRWVnIqYWXpeRBV6FqaBGw7qp+iV3VfRb5rdnYRzoTEmguRI3TFb4RPkUhIW/cfco/zfoFXJDgpdwizUEv5I6TRqphGCvdJTnwMilYXK1PJg0yzw76tsRWPYqmF/i9CrbiHT5+Wgi0I2rGukmHMZhifFwy3jmreBXNBjG5/KZFbYpDG6+aHMDwyAheG4UYOzYUhLRU02U5TlAH67HHgf5y6GQh1RCROJOgIjBvOfPprL2FqWhG+9FJILBte3GH1czHXiGiAUltkC1V/5IZGxDKNhDsotBHltjs7DAvBF5yQ2T2lgw3IGhzNTvn0Z4cWaHDo="
        # travis encrypt TWINE_PASSWORD=$TWINE_PASSWORD
        - secure: "ieDarSvpKjIr9Ek3aVyMvVX/tIgAa/LiCtU5tRsLm+UnPqu9fwmFsl++oz0jP6IdJHK/cuX9pasA4Le8Ljk2E9+ywyD9ijUXKf2EpeLg4xAdKA/1MpbB+MyC3GBkUW+TV7y874gTtbg2acgi7klHyhYdF6zdbFnJtJcg8N8tOMUgFShwtMkvSvsilbspFAo+C+6TDQX8fiaECiyZ9MW+W0GSTgYX9Kc5YAi1TxCrfZc8QUivSZaMTxOlae7rJxXKoF6xZSyP1s3hY1n2tz+44bFnb5VP70W5025hSGMSSA1FuvIp3cV25HQekflKn2tICkLviUs7cMzZosbwQrBuneRYzKy1y9G5i4pheA2sTw/6ThQ1pGCK2yjdZy1fvyQ0acGn2hvKrWwIP2p5f0plFcGpnFqf5d+CNLHIQwabtmgJQA8u9o0Ac/m4gJutyTkpHTnZhuudUIBq70Nm82wZLSKQepUvurwWq+b6kdvhPY5F+Xa1EUWsq07Ap5FnVURAAoTNpU7P1BnTRjrVllAGeJvyB91SaODJG/xxfdh15YpvlfK0M/kjansMLXUQwpXRsBQwUqEI8X/lQIkxAFvnUcIgtXIX1CV4C0sEpjUc9ZmPdsWFBKgnjzr0urgV28/6o9uEQ/4qDKAbg/kM0djcVLyQ2h6jdLiNhUM3dMJDBlY="

language: python
sudo: false

cache:
  apt: true
  directories:
  - $HOME/.cache/pip
  - $HOME/download
python:
  - "2.7"
  - "3.4"
  - "3.5"
  - "3.6"
  - "3.7"
before_install:
  - pip install pip -U
  - pip install -r requirements.txt -U
install:
  - travis_retry pip install -e .
script: 
  #- travis_wait ./run_tests.py
  #- travis_wait python run_tests.py
  - travis_wait pytest --cov=xdoctest
after_success: 
    - codecov 
    # Decrypt GPG keys
    - openssl aes-256-cbc -K $encrypted_606692db624d_key -iv $encrypted_606692db624d_iv -in travis_public_gpg_key.pgp.enc -out travis_public_gpg_key.pgp -d
    - openssl aes-256-cbc -K $encrypted_606692db624d_key -iv $encrypted_606692db624d_iv -in travis_secret_gpg_key.pgp.enc -out travis_secret_gpg_key.pgp -d
    - gpg --import travis_public_gpg_key.pgp
    - gpg --import travis_secret_gpg_key.pgp
    # Package and publish to pypi (if on release)
    - |
    echo "TRAVIS_BRANCH = $TRAVIS_BRANCH"
    set -x
<<<<<<< HEAD
=======
    # Decrypt GPG keys
    openssl aes-256-cbc -K $encrypted_606692db624d_key -iv $encrypted_606692db624d_iv -in dev/travis_public_gpg_key.pgp.enc -out travis_public_gpg_key.pgp -d
    openssl aes-256-cbc -K $encrypted_606692db624d_key -iv $encrypted_606692db624d_iv -in dev/travis_secret_gpg_key.pgp.enc -out travis_secret_gpg_key.pgp -d
    gpg --import travis_public_gpg_key.pgp
    gpg --import travis_secret_gpg_key.pgp
>>>>>>> b7825721
    if [ "$TRAVIS_BRANCH" == "release" ]; then

        pip install twine
        if [[ "$TRAVIS_OS_NAME" == "linux" ]]; then
          pip install six pyopenssl ndg-httpsclient pyasn1 -U --user
          pip install requests[security] twine --user
        elfi
        if [[ "$TRAVIS_OS_NAME" == "osx" ]]; then
          pip install six twine
          pip install --upgrade pyOpenSSL
        fi

        # TODO: reliable and secure gpg keys
        # Relies on a specific environmenmt being available 
        ./publish.sh yes
        set +x
    fi<|MERGE_RESOLUTION|>--- conflicted
+++ resolved
@@ -31,36 +31,28 @@
 after_success: 
     - codecov 
     # Decrypt GPG keys
-    - openssl aes-256-cbc -K $encrypted_606692db624d_key -iv $encrypted_606692db624d_iv -in travis_public_gpg_key.pgp.enc -out travis_public_gpg_key.pgp -d
-    - openssl aes-256-cbc -K $encrypted_606692db624d_key -iv $encrypted_606692db624d_iv -in travis_secret_gpg_key.pgp.enc -out travis_secret_gpg_key.pgp -d
+    - openssl aes-256-cbc -K $encrypted_606692db624d_key -iv $encrypted_606692db624d_iv -in dev/travis_public_gpg_key.pgp.enc -out travis_public_gpg_key.pgp -d
+    - openssl aes-256-cbc -K $encrypted_606692db624d_key -iv $encrypted_606692db624d_iv -in dev/travis_secret_gpg_key.pgp.enc -out travis_secret_gpg_key.pgp -d
     - gpg --import travis_public_gpg_key.pgp
     - gpg --import travis_secret_gpg_key.pgp
     # Package and publish to pypi (if on release)
     - |
-    echo "TRAVIS_BRANCH = $TRAVIS_BRANCH"
-    set -x
-<<<<<<< HEAD
-=======
-    # Decrypt GPG keys
-    openssl aes-256-cbc -K $encrypted_606692db624d_key -iv $encrypted_606692db624d_iv -in dev/travis_public_gpg_key.pgp.enc -out travis_public_gpg_key.pgp -d
-    openssl aes-256-cbc -K $encrypted_606692db624d_key -iv $encrypted_606692db624d_iv -in dev/travis_secret_gpg_key.pgp.enc -out travis_secret_gpg_key.pgp -d
-    gpg --import travis_public_gpg_key.pgp
-    gpg --import travis_secret_gpg_key.pgp
->>>>>>> b7825721
-    if [ "$TRAVIS_BRANCH" == "release" ]; then
+        echo "TRAVIS_BRANCH = $TRAVIS_BRANCH"
+        set -x
+        if [ "$TRAVIS_BRANCH" == "release" ]; then
 
-        pip install twine
-        if [[ "$TRAVIS_OS_NAME" == "linux" ]]; then
-          pip install six pyopenssl ndg-httpsclient pyasn1 -U --user
-          pip install requests[security] twine --user
-        elfi
-        if [[ "$TRAVIS_OS_NAME" == "osx" ]]; then
-          pip install six twine
-          pip install --upgrade pyOpenSSL
-        fi
+            pip install twine
+            if [[ "$TRAVIS_OS_NAME" == "linux" ]]; then
+              pip install six pyopenssl ndg-httpsclient pyasn1 -U --user
+              pip install requests[security] twine --user
+            elfi
+            if [[ "$TRAVIS_OS_NAME" == "osx" ]]; then
+              pip install six twine
+              pip install --upgrade pyOpenSSL
+            fi
 
-        # TODO: reliable and secure gpg keys
-        # Relies on a specific environmenmt being available 
-        ./publish.sh yes
-        set +x
-    fi+            # TODO: reliable and secure gpg keys
+            # Relies on a specific environmenmt being available 
+            ./publish.sh yes
+            set +x
+        fi